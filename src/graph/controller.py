--- conflicted
+++ resolved
@@ -376,12 +376,6 @@
                 # TODO: Move "endpointPaths" related stuff to another file
                 ing_list = (await self._network_api.list_ingress_for_all_namespaces(
                     label_selector=CONTROLLED_BY_RAMPART)).items
-<<<<<<< HEAD
-                ar_list = (await self._objs_api.list_cluster_custom_object(
-                    APISIX_ROUTE_API, APISIX_ROUTE_VERSION, APISIX_ROUTE_KIND_PL,
-                    label_selector=CONTROLLED_BY_RAMPART)).get("items", [])
-
-=======
                 try:
                     ar_list = (await self._objs_api.list_cluster_custom_object(
                         APISIX_ROUTE_API, APISIX_ROUTE_VERSION, APISIX_ROUTE_KIND_PL,
@@ -393,7 +387,6 @@
                         ar_list = []
                     else:
                         raise exc
->>>>>>> 6879f91d
                 ns_to_comp = graph.namespace_to_component_map
                 comp_to_paths = {}
                 for ing in ing_list:
